<?xml version="1.0" encoding="UTF-8"?>
<!--
/////////////////////////////////////////////////////////////////////////////////////////////////////////////////
//
// © 2011-2022 Telenav, Inc.
// Licensed under Apache License, Version 2.0
//
/////////////////////////////////////////////////////////////////////////////////////////////////////////////////
-->

<project
     xmlns="http://maven.apache.org/POM/4.0.0"
     xmlns:xsi="http://www.w3.org/2001/XMLSchema-instance"
     xsi:schemaLocation="http://maven.apache.org/POM/4.0.0 http://maven.apache.org/xsd/maven-4.0.0.xsd">

    <modelVersion>4.0.0</modelVersion>

    <parent>
        <groupId>com.telenav.mesakit</groupId>
        <artifactId>mesakit</artifactId>
        <version>0.9.13</version>
<<<<<<< HEAD
        <relativePath/>
=======
        <relativePath>../../../pom.xml</relativePath>
>>>>>>> 4d8b9549
    </parent>

    <artifactId>mesakit-plugins-josm-library</artifactId>

    <dependencies>

        <!-- MesaKit -->

        <dependency>
            <groupId>${project.groupId}</groupId>
            <artifactId>mesakit-navigation-routing</artifactId>
        </dependency>
        <dependency>
            <groupId>${project.groupId}</groupId>
            <artifactId>mesakit-map-utilities-geojson</artifactId>
        </dependency>
        <dependency>
            <groupId>${project.groupId}</groupId>
            <artifactId>mesakit-map-ui-desktop</artifactId>
        </dependency>

        <!-- JOSM -->

        <dependency>
            <groupId>org.openstreetmap.josm</groupId>
            <artifactId>josm</artifactId>
        </dependency>
    </dependencies>

    <repositories>
        <repository>
            <id>josm</id>
            <name>openstreetmap josm</name>
            <url>https://josm.openstreetmap.de/nexus/content/repositories/releases/</url>
        </repository>
    </repositories>

</project>
<|MERGE_RESOLUTION|>--- conflicted
+++ resolved
@@ -1,37 +1,33 @@
 <?xml version="1.0" encoding="UTF-8"?>
 <!--
-/////////////////////////////////////////////////////////////////////////////////////////////////////////////////
-//
-// © 2011-2022 Telenav, Inc.
-// Licensed under Apache License, Version 2.0
-//
-/////////////////////////////////////////////////////////////////////////////////////////////////////////////////
--->
+ /////////////////////////////////////////////////////////////////////////////////////////////////////////////////
+ //
+ // © 2011-2022 Telenav, Inc.
+ // Licensed under Apache License, Version 2.0
+ //
+ /////////////////////////////////////////////////////////////////////////////////////////////////////////////////
+ -->
 
 <project
-     xmlns="http://maven.apache.org/POM/4.0.0"
-     xmlns:xsi="http://www.w3.org/2001/XMLSchema-instance"
-     xsi:schemaLocation="http://maven.apache.org/POM/4.0.0 http://maven.apache.org/xsd/maven-4.0.0.xsd">
-
+    xmlns="http://maven.apache.org/POM/4.0.0"
+    xmlns:xsi="http://www.w3.org/2001/XMLSchema-instance"
+    xsi:schemaLocation="http://maven.apache.org/POM/4.0.0 http://maven.apache.org/xsd/maven-4.0.0.xsd">
+    
     <modelVersion>4.0.0</modelVersion>
-
+    
     <parent>
         <groupId>com.telenav.mesakit</groupId>
         <artifactId>mesakit</artifactId>
         <version>0.9.13</version>
-<<<<<<< HEAD
         <relativePath/>
-=======
-        <relativePath>../../../pom.xml</relativePath>
->>>>>>> 4d8b9549
     </parent>
-
+    
     <artifactId>mesakit-plugins-josm-library</artifactId>
-
+    
     <dependencies>
-
+        
         <!-- MesaKit -->
-
+        
         <dependency>
             <groupId>${project.groupId}</groupId>
             <artifactId>mesakit-navigation-routing</artifactId>
@@ -44,15 +40,15 @@
             <groupId>${project.groupId}</groupId>
             <artifactId>mesakit-map-ui-desktop</artifactId>
         </dependency>
-
+        
         <!-- JOSM -->
-
+        
         <dependency>
             <groupId>org.openstreetmap.josm</groupId>
             <artifactId>josm</artifactId>
         </dependency>
     </dependencies>
-
+    
     <repositories>
         <repository>
             <id>josm</id>
@@ -60,5 +56,5 @@
             <url>https://josm.openstreetmap.de/nexus/content/repositories/releases/</url>
         </repository>
     </repositories>
-
-</project>
+    
+</project>