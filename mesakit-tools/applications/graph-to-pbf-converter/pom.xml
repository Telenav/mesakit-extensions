<?xml version="1.0" encoding="UTF-8"?>
<!--
/////////////////////////////////////////////////////////////////////////////////////////////////////////////////
//
// © 2011-2022 Telenav, Inc.
// Licensed under Apache License, Version 2.0
//
/////////////////////////////////////////////////////////////////////////////////////////////////////////////////
-->

<project
     xmlns="http://maven.apache.org/POM/4.0.0"
     xmlns:xsi="http://www.w3.org/2001/XMLSchema-instance"
     xsi:schemaLocation="http://maven.apache.org/POM/4.0.0 http://maven.apache.org/xsd/maven-4.0.0.xsd">

    <modelVersion>4.0.0</modelVersion>

    <parent>
        <groupId>com.telenav.mesakit</groupId>
        <artifactId>mesakit</artifactId>
        <version>0.9.13</version>
<<<<<<< HEAD
        <relativePath/>
=======
        <relativePath>../../../pom.xml</relativePath>
>>>>>>> 4d8b9549
    </parent>

    <artifactId>mesakit-tools-applications-graph-to-pbf-converter</artifactId>

    <dependencies>

        <!-- KivaKit -->

        <dependency>
            <groupId>com.telenav.kivakit</groupId>
            <artifactId>kivakit-application</artifactId>
        </dependency>
        <dependency>
            <groupId>com.telenav.kivakit</groupId>
            <artifactId>kivakit-filesystems-hdfs</artifactId>
        </dependency>
        <dependency>
            <groupId>com.telenav.kivakit</groupId>
            <artifactId>kivakit-filesystems-s3fs</artifactId>
        </dependency>

        <!-- MesaKit -->

        <dependency>
            <groupId>${project.groupId}</groupId>
            <artifactId>mesakit-graph-core</artifactId>
        </dependency>

        <!-- HTTP -->

        <dependency>
            <groupId>org.apache.httpcomponents</groupId>
            <artifactId>httpclient</artifactId>
        </dependency>
    </dependencies>

</project>
<|MERGE_RESOLUTION|>--- conflicted
+++ resolved
@@ -1,37 +1,33 @@
 <?xml version="1.0" encoding="UTF-8"?>
 <!--
-/////////////////////////////////////////////////////////////////////////////////////////////////////////////////
-//
-// © 2011-2022 Telenav, Inc.
-// Licensed under Apache License, Version 2.0
-//
-/////////////////////////////////////////////////////////////////////////////////////////////////////////////////
--->
+ /////////////////////////////////////////////////////////////////////////////////////////////////////////////////
+ //
+ // © 2011-2022 Telenav, Inc.
+ // Licensed under Apache License, Version 2.0
+ //
+ /////////////////////////////////////////////////////////////////////////////////////////////////////////////////
+ -->
 
 <project
-     xmlns="http://maven.apache.org/POM/4.0.0"
-     xmlns:xsi="http://www.w3.org/2001/XMLSchema-instance"
-     xsi:schemaLocation="http://maven.apache.org/POM/4.0.0 http://maven.apache.org/xsd/maven-4.0.0.xsd">
-
+    xmlns="http://maven.apache.org/POM/4.0.0"
+    xmlns:xsi="http://www.w3.org/2001/XMLSchema-instance"
+    xsi:schemaLocation="http://maven.apache.org/POM/4.0.0 http://maven.apache.org/xsd/maven-4.0.0.xsd">
+    
     <modelVersion>4.0.0</modelVersion>
-
+    
     <parent>
         <groupId>com.telenav.mesakit</groupId>
         <artifactId>mesakit</artifactId>
         <version>0.9.13</version>
-<<<<<<< HEAD
         <relativePath/>
-=======
-        <relativePath>../../../pom.xml</relativePath>
->>>>>>> 4d8b9549
     </parent>
-
+    
     <artifactId>mesakit-tools-applications-graph-to-pbf-converter</artifactId>
-
+    
     <dependencies>
-
+        
         <!-- KivaKit -->
-
+        
         <dependency>
             <groupId>com.telenav.kivakit</groupId>
             <artifactId>kivakit-application</artifactId>
@@ -44,20 +40,20 @@
             <groupId>com.telenav.kivakit</groupId>
             <artifactId>kivakit-filesystems-s3fs</artifactId>
         </dependency>
-
+        
         <!-- MesaKit -->
-
+        
         <dependency>
             <groupId>${project.groupId}</groupId>
             <artifactId>mesakit-graph-core</artifactId>
         </dependency>
-
+        
         <!-- HTTP -->
-
+        
         <dependency>
             <groupId>org.apache.httpcomponents</groupId>
             <artifactId>httpclient</artifactId>
         </dependency>
     </dependencies>
-
-</project>
+    
+</project>