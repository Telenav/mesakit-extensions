--- conflicted
+++ resolved
@@ -1,37 +1,33 @@
 <?xml version="1.0" encoding="UTF-8"?>
 <!--
-/////////////////////////////////////////////////////////////////////////////////////////////////////////////////
-//
-// © 2011-2022 Telenav, Inc.
-// Licensed under Apache License, Version 2.0
-//
-/////////////////////////////////////////////////////////////////////////////////////////////////////////////////
--->
+ /////////////////////////////////////////////////////////////////////////////////////////////////////////////////
+ //
+ // © 2011-2022 Telenav, Inc.
+ // Licensed under Apache License, Version 2.0
+ //
+ /////////////////////////////////////////////////////////////////////////////////////////////////////////////////
+ -->
 
 <project
-     xmlns="http://maven.apache.org/POM/4.0.0"
-     xmlns:xsi="http://www.w3.org/2001/XMLSchema-instance"
-     xsi:schemaLocation="http://maven.apache.org/POM/4.0.0 http://maven.apache.org/xsd/maven-4.0.0.xsd">
-
+    xmlns="http://maven.apache.org/POM/4.0.0"
+    xmlns:xsi="http://www.w3.org/2001/XMLSchema-instance"
+    xsi:schemaLocation="http://maven.apache.org/POM/4.0.0 http://maven.apache.org/xsd/maven-4.0.0.xsd">
+    
     <modelVersion>4.0.0</modelVersion>
-
+    
     <parent>
         <groupId>com.telenav.mesakit</groupId>
         <artifactId>mesakit</artifactId>
         <version>0.9.13</version>
-<<<<<<< HEAD
         <relativePath/>
-=======
-        <relativePath>../../pom.xml</relativePath>
->>>>>>> 4d8b9549
     </parent>
-
+    
     <artifactId>mesakit-tools-application-launcher</artifactId>
-
+    
     <dependencies>
-
+        
         <!-- Conversions -->
-
+        
         <dependency>
             <groupId>${project.groupId}</groupId>
             <artifactId>mesakit-tools-applications-pbf-to-graph-converter</artifactId>
@@ -47,9 +43,9 @@
             <artifactId>mesakit-tools-applications-graph-to-pbf-converter</artifactId>
             <version>${mesakit.version}</version>
         </dependency>
-
+        
         <!-- Graph Tools -->
-
+        
         <dependency>
             <groupId>${project.groupId}</groupId>
             <artifactId>mesakit-tools-applications-graph-analyzer</artifactId>
@@ -75,9 +71,9 @@
             <artifactId>mesakit-tools-applications-graph-verifier</artifactId>
             <version>${mesakit.version}</version>
         </dependency>
-
+        
         <!-- PBF Applications -->
-
+        
         <dependency>
             <groupId>${project.groupId}</groupId>
             <artifactId>mesakit-graph-world</artifactId>
@@ -103,9 +99,9 @@
             <artifactId>mesakit-tools-applications-pbf-region-extractor</artifactId>
             <version>${mesakit.version}</version>
         </dependency>
-
+        
         <!-- Other Tools -->
-
+        
         <dependency>
             <groupId>${project.groupId}</groupId>
             <artifactId>mesakit-tools-applications-codec-generator</artifactId>
@@ -116,18 +112,18 @@
             <artifactId>mesakit-tools-applications-region-information</artifactId>
             <version>${mesakit.version}</version>
         </dependency>
-
+        
     </dependencies>
-
+    
     <profiles>
-
+        
         <profile>
             <id>tools</id>
             <build>
                 <plugins>
-
+                    
                     <plugin>
-
+                        
                         <groupId>org.apache.maven.plugins</groupId>
                         <artifactId>maven-shade-plugin</artifactId>
                         <version>${maven-shade-plugin.version}</version>
@@ -137,24 +133,24 @@
                                 <goals>
                                     <goal>shade</goal>
                                 </goals>
-
+                                
                                 <configuration>
-
+                                    
                                     <finalName>mesakit-tools-${mesakit.version}</finalName>
                                     <minimizeJar>false</minimizeJar>
                                     <transformers>
                                         <transformer
-                                             implementation="org.apache.maven.plugins.shade.resource.ManifestResourceTransformer">
+                                            implementation="org.apache.maven.plugins.shade.resource.ManifestResourceTransformer">
                                             <mainClass>com.telenav.mesakit.tools.application.launcher.ApplicationLauncher</mainClass>
                                         </transformer>
                                         <transformer
-                                             implementation="org.apache.maven.plugins.shade.resource.ServicesResourceTransformer"/>
+                                        implementation="org.apache.maven.plugins.shade.resource.ServicesResourceTransformer"/>
                                     </transformers>
                                     <filters>
                                         <filter>
                                             <artifact>*:*</artifact>
                                             <excludes>
-
+                                                
                                                 <exclude>module-info.class</exclude>
                                                 <exclude>license.txt</exclude>
                                                 <exclude>log4j.properties</exclude>
@@ -168,7 +164,7 @@
                                                 <exclude>META-INF/*.SF</exclude>
                                                 <exclude>META-INF/*.DSA</exclude>
                                                 <exclude>META-INF/*.RSA</exclude>
-
+                                                
                                             </excludes>
                                         </filter>
                                     </filters>
@@ -177,19 +173,19 @@
                                             <include>*:*</include>
                                         </includes>
                                     </artifactSet>
-
+                                    
                                 </configuration>
-
+                                
                             </execution>
                         </executions>
-
+                        
                     </plugin>
-
+                    
                 </plugins>
-
+                
             </build>
         </profile>
-
+        
     </profiles>
-
-</project>
+    
+</project>