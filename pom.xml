<?xml version="1.0" encoding="UTF-8"?>
<!--
/////////////////////////////////////////////////////////////////////////////////////////////////////////////////
//
// © 2011-2022 Telenav, Inc.
// Licensed under Apache License, Version 2.0
//
/////////////////////////////////////////////////////////////////////////////////////////////////////////////////
-->
<project
     xmlns="http://maven.apache.org/POM/4.0.0"
     xmlns:xsi="http://www.w3.org/2001/XMLSchema-instance"
     xsi:schemaLocation="http://maven.apache.org/POM/4.0.0 http://maven.apache.org/xsd/maven-4.0.0.xsd">

    <modelVersion>4.0.0</modelVersion>

    <parent>
<<<<<<< HEAD
        <groupId>com.telenav.mesakit</groupId>
        <artifactId>mesakit</artifactId>
        <version>0.9.13</version>
        <relativePath/>
    </parent>
=======
        <groupId>com.telenav</groupId>
        <artifactId>telenav-superpom</artifactId>
        <version>1.6.0</version>
    </parent>

    <groupId>com.telenav.mesakit</groupId>
    <artifactId>mesakit-extensions</artifactId>
    <version>0.9.13</version>
>>>>>>> 4d8b9549

    <artifactId>mesakit-extensions</artifactId>

    <packaging>pom</packaging>
    <description>MesaKit extensions contains modules that extend MesaKit</description>

    <!-- Licensing -->

    <licenses>
        <license>
            <name>Apache License, Version 2.0</name>
            <url>https://www.apache.org/licenses/LICENSE-2.0.txt</url>
            <distribution>repo</distribution>
        </license>
    </licenses>

    <!-- Modules -->

    <modules>
        <module>mesakit-geocoding</module>
        <module>mesakit-plugins</module>
        <module>mesakit-serialization</module>
        <module>mesakit-tools</module>
    </modules>

    <!-- Source Code -->

    <scm>
        <connection>scm:git:https://Telenav/mesakit-extensions.git</connection>
        <developerConnection>scm:git:https://Telenav/mesakit-extensions.git</developerConnection>
        <url>https://Telenav/mesakit-extensions.git</url>
    </scm>

    <!-- Project -->

    <url>https://www.mesakit.org</url>

    <!-- Issue Tracking -->

    <issueManagement>
        <system>GitHub</system>
        <url>https://github.com/Telenav/mesakit/issues</url>
    </issueManagement>

    <inceptionYear>2011</inceptionYear>

    <organization>
        <name>Telenav</name>
        <url>https://www.telenav.com</url>
    </organization>

    <!-- Contributors -->

    <developers>

        <developer>

            <id>jonathanl</id>
            <name>Jonathan Locke (Luo Shibo)</name>
            <email>jonathanl@telenav.com</email>
            <organization>Telenav</organization>
            <organizationUrl>https://www.telenav.com/</organizationUrl>
            <roles>
                <role>lead</role>
                <role>administrator</role>
            </roles>

        </developer>

        <developer>

            <id>haifeng</id>
            <name>Haifeng Zhu</name>
            <email>hfzhu@telenav.com</email>
            <organization>Telenav</organization>
            <organizationUrl>https://www.telenav.com/</organizationUrl>
            <roles>
                <role>developer</role>
                <role>administrator</role>
            </roles>

        </developer>

        <developer>

            <id>timboudreau</id>
            <name>Tim Boudreau</name>
            <email>tim@timboudreau.com</email>
            <organization>Telenav</organization>
            <organizationUrl>https://www.telenav.com/</organizationUrl>
            <roles>
                <role>developer</role>
                <role>administrator</role>
            </roles>

        </developer>

    </developers>

</project><|MERGE_RESOLUTION|>--- conflicted
+++ resolved
@@ -1,44 +1,33 @@
 <?xml version="1.0" encoding="UTF-8"?>
 <!--
-/////////////////////////////////////////////////////////////////////////////////////////////////////////////////
-//
-// © 2011-2022 Telenav, Inc.
-// Licensed under Apache License, Version 2.0
-//
-/////////////////////////////////////////////////////////////////////////////////////////////////////////////////
--->
+ /////////////////////////////////////////////////////////////////////////////////////////////////////////////////
+ //
+ // © 2011-2022 Telenav, Inc.
+ // Licensed under Apache License, Version 2.0
+ //
+ /////////////////////////////////////////////////////////////////////////////////////////////////////////////////
+ -->
 <project
-     xmlns="http://maven.apache.org/POM/4.0.0"
-     xmlns:xsi="http://www.w3.org/2001/XMLSchema-instance"
-     xsi:schemaLocation="http://maven.apache.org/POM/4.0.0 http://maven.apache.org/xsd/maven-4.0.0.xsd">
-
+    xmlns="http://maven.apache.org/POM/4.0.0"
+    xmlns:xsi="http://www.w3.org/2001/XMLSchema-instance"
+    xsi:schemaLocation="http://maven.apache.org/POM/4.0.0 http://maven.apache.org/xsd/maven-4.0.0.xsd">
+    
     <modelVersion>4.0.0</modelVersion>
-
+    
     <parent>
-<<<<<<< HEAD
         <groupId>com.telenav.mesakit</groupId>
         <artifactId>mesakit</artifactId>
         <version>0.9.13</version>
         <relativePath/>
     </parent>
-=======
-        <groupId>com.telenav</groupId>
-        <artifactId>telenav-superpom</artifactId>
-        <version>1.6.0</version>
-    </parent>
-
-    <groupId>com.telenav.mesakit</groupId>
+    
     <artifactId>mesakit-extensions</artifactId>
-    <version>0.9.13</version>
->>>>>>> 4d8b9549
-
-    <artifactId>mesakit-extensions</artifactId>
-
+    
     <packaging>pom</packaging>
     <description>MesaKit extensions contains modules that extend MesaKit</description>
-
+    
     <!-- Licensing -->
-
+    
     <licenses>
         <license>
             <name>Apache License, Version 2.0</name>
@@ -46,48 +35,48 @@
             <distribution>repo</distribution>
         </license>
     </licenses>
-
+    
     <!-- Modules -->
-
+    
     <modules>
         <module>mesakit-geocoding</module>
         <module>mesakit-plugins</module>
         <module>mesakit-serialization</module>
         <module>mesakit-tools</module>
     </modules>
-
+    
     <!-- Source Code -->
-
+    
     <scm>
         <connection>scm:git:https://Telenav/mesakit-extensions.git</connection>
         <developerConnection>scm:git:https://Telenav/mesakit-extensions.git</developerConnection>
         <url>https://Telenav/mesakit-extensions.git</url>
     </scm>
-
+    
     <!-- Project -->
-
+    
     <url>https://www.mesakit.org</url>
-
+    
     <!-- Issue Tracking -->
-
+    
     <issueManagement>
         <system>GitHub</system>
         <url>https://github.com/Telenav/mesakit/issues</url>
     </issueManagement>
-
+    
     <inceptionYear>2011</inceptionYear>
-
+    
     <organization>
         <name>Telenav</name>
         <url>https://www.telenav.com</url>
     </organization>
-
+    
     <!-- Contributors -->
-
+    
     <developers>
-
+        
         <developer>
-
+            
             <id>jonathanl</id>
             <name>Jonathan Locke (Luo Shibo)</name>
             <email>jonathanl@telenav.com</email>
@@ -97,11 +86,11 @@
                 <role>lead</role>
                 <role>administrator</role>
             </roles>
-
+            
         </developer>
-
+        
         <developer>
-
+            
             <id>haifeng</id>
             <name>Haifeng Zhu</name>
             <email>hfzhu@telenav.com</email>
@@ -111,11 +100,11 @@
                 <role>developer</role>
                 <role>administrator</role>
             </roles>
-
+            
         </developer>
-
+        
         <developer>
-
+            
             <id>timboudreau</id>
             <name>Tim Boudreau</name>
             <email>tim@timboudreau.com</email>
@@ -125,9 +114,9 @@
                 <role>developer</role>
                 <role>administrator</role>
             </roles>
-
+            
         </developer>
-
+        
     </developers>
-
+    
 </project>