--- conflicted
+++ resolved
@@ -12,12 +12,6 @@
   run:
     shell: bash
 
-<<<<<<< HEAD
-env:
-    CACTUS_VERSION: 1.5.18
-
-=======
->>>>>>> f56f97b5
 name: "Build Feature, Hotfix or Bugfix"
 
 on:
@@ -41,10 +35,6 @@
 
 jobs:
   build:
-<<<<<<< HEAD
-    uses: Telenav/telenav-github/.github/workflows/build-branch.yml@main
-=======
     uses: Telenav/telenav-github/.github/workflows/build-branch.yml@main
     secrets:
-      ZULIP_API_KEY: ${{ secrets.ZULIP_API_KEY }}
->>>>>>> f56f97b5
+      ZULIP_API_KEY: ${{ secrets.ZULIP_API_KEY }}